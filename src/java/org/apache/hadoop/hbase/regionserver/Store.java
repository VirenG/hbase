/**
 * Copyright 2009 The Apache Software Foundation
 *
 * Licensed to the Apache Software Foundation (ASF) under one
 * or more contributor license agreements.  See the NOTICE file
 * distributed with this work for additional information
 * regarding copyright ownership.  The ASF licenses this file
 * to you under the Apache License, Version 2.0 (the
 * "License"); you may not use this file except in compliance
 * with the License.  You may obtain a copy of the License at
 *
 *     http://www.apache.org/licenses/LICENSE-2.0
 *
 * Unless required by applicable law or agreed to in writing, software
 * distributed under the License is distributed on an "AS IS" BASIS,
 * WITHOUT WARRANTIES OR CONDITIONS OF ANY KIND, either express or implied.
 * See the License for the specific language governing permissions and
 * limitations under the License.
 */
package org.apache.hadoop.hbase.regionserver;

import java.io.EOFException;
import java.io.IOException;
import java.io.UnsupportedEncodingException;
import java.util.ArrayList;
import java.util.Collection;
import java.util.HashMap;
import java.util.List;
import java.util.Map;
import java.util.NavigableMap;
import java.util.NavigableSet;
import java.util.Set;
import java.util.TreeSet;
import java.util.SortedSet;
import java.util.concurrent.ConcurrentSkipListMap;
import java.util.concurrent.CopyOnWriteArraySet;
import java.util.concurrent.locks.ReentrantReadWriteLock;

import org.apache.commons.logging.Log;
import org.apache.commons.logging.LogFactory;
import org.apache.hadoop.fs.FileStatus;
import org.apache.hadoop.fs.FileSystem;
import org.apache.hadoop.fs.Path;
import org.apache.hadoop.hbase.HBaseConfiguration;
import org.apache.hadoop.hbase.HColumnDescriptor;
import org.apache.hadoop.hbase.HConstants;
import org.apache.hadoop.hbase.HRegionInfo;
import org.apache.hadoop.hbase.KeyValue;
import org.apache.hadoop.hbase.RemoteExceptionHandler;
import org.apache.hadoop.hbase.KeyValue.KeyComparator;
import org.apache.hadoop.hbase.client.Get;
import org.apache.hadoop.hbase.client.Scan;
import org.apache.hadoop.hbase.io.HeapSize;
import org.apache.hadoop.hbase.io.hfile.Compression;
import org.apache.hadoop.hbase.io.hfile.HFile;
import org.apache.hadoop.hbase.io.hfile.HFileScanner;
import org.apache.hadoop.hbase.io.hfile.HFile.Reader;
import org.apache.hadoop.hbase.util.Bytes;
import org.apache.hadoop.hbase.util.ClassSize;
import org.apache.hadoop.hbase.util.FSUtils;
import org.apache.hadoop.io.SequenceFile;
import org.apache.hadoop.util.Progressable;
import org.apache.hadoop.util.StringUtils;

/**
  * A Store holds a column family in a Region.  Its a memstore and a set of zero
  * or more StoreFiles, which stretch backwards over time.
  *
  * <p>There's no reason to consider append-logging at this level; all logging
  * and locking is handled at the HRegion level.  Store just provides
  * services to manage sets of StoreFiles.  One of the most important of those
  * services is compaction services where files are aggregated once they pass
  * a configurable threshold.
  *
  * <p>The only thing having to do with logs that Store needs to deal with is
  * the reconstructionLog.  This is a segment of an HRegion's log that might
  * NOT be present upon startup.  If the param is NULL, there's nothing to do.
  * If the param is non-NULL, we need to process the log to reconstruct
  * a TreeMap that might not have been written to disk before the process
  * died.
  *
  * <p>It's assumed that after this constructor returns, the reconstructionLog
  * file will be deleted (by whoever has instantiated the Store).
 *
 * <p>Locking and transactions are handled at a higher level.  This API should
 * not be called directly but by an HRegion manager.
 */
public class Store implements HConstants, HeapSize {
  static final Log LOG = LogFactory.getLog(Store.class);
  /**
   * Comparator that looks at columns and compares their family portions.
   * Presumes columns have already been checked for presence of delimiter.
   * If no delimiter present, presume the buffer holds a store name so no need
   * of a delimiter.
   */
  protected final MemStore memstore;
  // This stores directory in the filesystem.
  private final Path homedir;
  private final HRegion region;
  private final HColumnDescriptor family;
  final FileSystem fs;
  private final HBaseConfiguration conf;
  // ttl in milliseconds.
  protected long ttl;
  private long majorCompactionTime;
  private int maxFilesToCompact;
  private final long desiredMaxFileSize;
  private volatile long storeSize = 0L;
  private final Object flushLock = new Object();
  final ReentrantReadWriteLock lock = new ReentrantReadWriteLock();
  final byte [] storeName;
  private final String storeNameStr;
  private final boolean inMemory;

  /*
   * Sorted Map of readers keyed by maximum edit sequence id (Most recent should
   * be last in in list).  ConcurrentSkipListMap is lazily consistent so no
   * need to lock it down when iterating; iterator view is that of when the
   * iterator was taken out.
   */
  private final NavigableMap<Long, StoreFile> storefiles =
    new ConcurrentSkipListMap<Long, StoreFile>();

  // All access must be synchronized.
  private final CopyOnWriteArraySet<ChangedReadersObserver> changedReaderObservers =
    new CopyOnWriteArraySet<ChangedReadersObserver>();

  // The most-recent log-seq-ID.  The most-recent such ID means we can ignore
  // all log messages up to and including that ID (because they're already
  // reflected in the TreeMaps).
  private volatile long maxSeqId = -1;

  // The most-recent log-seq-id before we recovered from the LOG.
  private long maxSeqIdBeforeLogRecovery = -1;

  private final Path regionCompactionDir;
  private final Object compactLock = new Object();
  private final int compactionThreshold;
  private final int blocksize;
  private final boolean blockcache;
  private final Compression.Algorithm compression;

  // Comparing KeyValues
  final KeyValue.KVComparator comparator;
  final KeyValue.KVComparator comparatorIgnoringType;

  /**
   * Constructor
   * @param basedir qualified path under which the region directory lives;
   * generally the table subdirectory
   * @param region
   * @param family HColumnDescriptor for this column
   * @param fs file system object
   * @param reconstructionLog existing log file to apply if any
   * @param conf configuration object
   * @param reporter Call on a period so hosting server can report we're
   * making progress to master -- otherwise master might think region deploy
   * failed.  Can be null.
   * @throws IOException
   */
  protected Store(Path basedir, HRegion region, HColumnDescriptor family,
    FileSystem fs, Path reconstructionLog, HBaseConfiguration conf,
    final Progressable reporter)
  throws IOException {
    HRegionInfo info = region.regionInfo;
    this.homedir = getStoreHomedir(basedir, info.getEncodedName(),
      family.getName());
    this.region = region;
    this.family = family;
    this.fs = fs;
    this.conf = conf;
    this.blockcache = family.isBlockCacheEnabled();
    this.blocksize = family.getBlocksize();
    this.compression = family.getCompression();
    this.comparator = info.getComparator();
    this.comparatorIgnoringType = this.comparator.getComparatorIgnoringType();
    // getTimeToLive returns ttl in seconds.  Convert to milliseconds.
    this.ttl = family.getTimeToLive();
    if (ttl == HConstants.FOREVER) {
      // default is unlimited ttl.
      ttl = Long.MAX_VALUE;
    } else if (ttl == -1) {
      ttl = Long.MAX_VALUE;
    } else {
      // second -> ms adjust for user data
      this.ttl *= 1000;
    }
    this.memstore = new MemStore(this.comparator);
    this.regionCompactionDir = new Path(HRegion.getCompactionDir(basedir),
        Integer.toString(info.getEncodedName()));
    this.storeName = this.family.getName();
    this.storeNameStr = Bytes.toString(this.storeName);

    // By default, we compact if an HStore has more than
    // MIN_COMMITS_FOR_COMPACTION map files
    this.compactionThreshold =
      conf.getInt("hbase.hstore.compactionThreshold", 3);

    // Check if this is in-memory store
    this.inMemory = family.isInMemory();

    // By default we split region if a file > DEFAULT_MAX_FILE_SIZE.
    long maxFileSize = info.getTableDesc().getMaxFileSize();
    if (maxFileSize == HConstants.DEFAULT_MAX_FILE_SIZE) {
      maxFileSize = conf.getLong("hbase.hregion.max.filesize",
        HConstants.DEFAULT_MAX_FILE_SIZE);
    }
    this.desiredMaxFileSize = maxFileSize;

    this.majorCompactionTime =
      conf.getLong(HConstants.MAJOR_COMPACTION_PERIOD, 86400000);
    if (family.getValue(HConstants.MAJOR_COMPACTION_PERIOD) != null) {
      String strCompactionTime =
        family.getValue(HConstants.MAJOR_COMPACTION_PERIOD);
      this.majorCompactionTime = (new Long(strCompactionTime)).longValue();
    }

    this.maxFilesToCompact = conf.getInt("hbase.hstore.compaction.max", 10);

    // loadStoreFiles calculates this.maxSeqId. as side-effect.
    this.storefiles.putAll(loadStoreFiles());

    this.maxSeqIdBeforeLogRecovery = this.maxSeqId;

    // Do reconstruction log.
    long newId = runReconstructionLog(reconstructionLog, this.maxSeqId, reporter);
    if (newId != -1) {
      this.maxSeqId = newId; // start with the log id we just recovered.
    }
  }

  HColumnDescriptor getFamily() {
    return this.family;
  }

  long getMaxSequenceId() {
    return this.maxSeqId;
  }

  long getMaxSeqIdBeforeLogRecovery() {
    return maxSeqIdBeforeLogRecovery;
  }

  /**
   * @param tabledir
   * @param encodedName Encoded region name.
   * @param family
   * @return Path to family/Store home directory.
   */
  public static Path getStoreHomedir(final Path tabledir,
      final int encodedName, final byte [] family) {
    return new Path(tabledir, new Path(Integer.toString(encodedName),
      new Path(Bytes.toString(family))));
  }

  /*
   * Run reconstruction log
   * @param reconstructionLog
   * @param msid
   * @param reporter
   * @return the new max sequence id as per the log
   * @throws IOException
   */
  private long runReconstructionLog(final Path reconstructionLog,
    final long msid, final Progressable reporter)
  throws IOException {
    try {
      return doReconstructionLog(reconstructionLog, msid, reporter);
    } catch (EOFException e) {
      // Presume we got here because of lack of HADOOP-1700; for now keep going
      // but this is probably not what we want long term.  If we got here there
      // has been data-loss
      LOG.warn("Exception processing reconstruction log " + reconstructionLog +
        " opening " + Bytes.toString(this.storeName) +
        " -- continuing.  Probably lack-of-HADOOP-1700 causing DATA LOSS!", e);
    } catch (IOException e) {
      // Presume we got here because of some HDFS issue. Don't just keep going.
      // Fail to open the HStore.  Probably means we'll fail over and over
      // again until human intervention but alternative has us skipping logs
      // and losing edits: HBASE-642.
      LOG.warn("Exception processing reconstruction log " + reconstructionLog +
        " opening " + Bytes.toString(this.storeName), e);
      throw e;
    }
    return -1;
  }

  /*
   * Read the reconstructionLog to see whether we need to build a brand-new
   * file out of non-flushed log entries.
   *
   * We can ignore any log message that has a sequence ID that's equal to or
   * lower than maxSeqID.  (Because we know such log messages are already
   * reflected in the HFiles.)
   *
   * @return the new max sequence id as per the log, or -1 if no log recovered
   */
  private long doReconstructionLog(final Path reconstructionLog,
    final long maxSeqID, final Progressable reporter)
  throws UnsupportedEncodingException, IOException {
    if (reconstructionLog == null || !this.fs.exists(reconstructionLog)) {
      // Nothing to do.
      return -1;
    }
    FileStatus stat = this.fs.getFileStatus(reconstructionLog);
    if (stat.getLen() <= 0) {
      LOG.warn("Passed reconstruction log " + reconstructionLog +
        " is zero-length. Deleting existing file");
<<<<<<< HEAD
       fs.delete(reconstructionLog, false);
=======
      fs.delete(reconstructionLog, false);
>>>>>>> bd5f693b
      return -1;
    }

    // TODO: This could grow large and blow heap out.  Need to get it into
    // general memory usage accounting.
    long maxSeqIdInLog = -1;
    long firstSeqIdInLog = -1;
    // TODO: Move this memstoring over into MemStore.
    KeyValueSkipListSet reconstructedCache =
      new KeyValueSkipListSet(this.comparator);
    SequenceFile.Reader logReader = new SequenceFile.Reader(this.fs,
      reconstructionLog, this.conf);
    try {
      HLogKey key = HLog.newKey(conf);
      WALEdit edits = new WALEdit();
      long skippedEdits = 0;
      long editsCount = 0;
      // How many edits to apply before we send a progress report.
      int reportInterval =
        this.conf.getInt("hbase.hstore.report.interval.edits", 2000);

      // TBD: Need to add an exception handler around logReader.next.
      //
      // A transaction now appears as a single edit. If logReader.next()
      // returns an exception, then it must be a incomplete/partial
      // transaction at the end of the file. Rather than bubble up
      // the exception, we should catch it and simply ignore the
      // partial transaction during this recovery phase.
      //
      while (logReader.next(key, edits)) {
        if (firstSeqIdInLog == -1) {
          firstSeqIdInLog = key.getLogSeqNum();
        }
        maxSeqIdInLog = Math.max(maxSeqIdInLog, key.getLogSeqNum());
        if (key.getLogSeqNum() <= maxSeqID) {
          skippedEdits++;
          continue;
        }
        for (KeyValue kv : edits.getKeyValues())
        {
          // Check this edit is for me. Also, guard against writing the special
          // METACOLUMN info such as HBASE::CACHEFLUSH entries
          if (kv.matchingFamily(HLog.METAFAMILY) ||
              !Bytes.equals(key.getRegionName(), region.regionInfo.getRegionName()) ||
              !kv.matchingFamily(family.getName())) {
              continue;
            }
          // Add anything as value as long as we use same instance each time.
          reconstructedCache.add(kv);
        }

        editsCount++;
        // Every 2k edits, tell the reporter we're making progress.
        // Have seen 60k edits taking 3minutes to complete.
        if (reporter != null && (editsCount % reportInterval) == 0) {
          reporter.progress();
        }
        // Instantiate a new KeyValue to perform Writable on
        edits = new WALEdit();
      }
      if (LOG.isDebugEnabled()) {
        LOG.debug("Applied " + editsCount + ", skipped " + skippedEdits +
          "; store maxSeqID=" + maxSeqID +
          ", firstSeqIdInLog=" + firstSeqIdInLog +
          ", maxSeqIdInLog=" + maxSeqIdInLog);
      }
    } finally {
      logReader.close();
    }

    if (reconstructedCache.size() > 0) {
      // We create a "virtual flush" at maxSeqIdInLog+1.
      if (LOG.isDebugEnabled()) {
        LOG.debug("flushing reconstructionCache");
      }

      long newFileSeqNo = maxSeqIdInLog + 1;
      StoreFile sf = internalFlushCache(reconstructedCache, newFileSeqNo);
      // add it to the list of store files with maxSeqIdInLog+1
      if (sf == null) {
        throw new IOException("Flush failed with a null store file");
      }
      // Add new file to store files.  Clear snapshot too while we have the
      // Store write lock.
      this.storefiles.put(newFileSeqNo, sf);
      notifyChangedReadersObservers();

      return newFileSeqNo;
    }
    return -1; // the reconstructed cache was 0 sized
  }

  /*
   * Creates a series of StoreFile loaded from the given directory.
   * @throws IOException
   */
  private Map<Long, StoreFile> loadStoreFiles()
  throws IOException {
    Map<Long, StoreFile> results = new HashMap<Long, StoreFile>();
    FileStatus files[] = this.fs.listStatus(this.homedir);
    for (int i = 0; files != null && i < files.length; i++) {
      // Skip directories.
      if (files[i].isDir()) {
        continue;
      }
      Path p = files[i].getPath();
      // Check for empty file.  Should never be the case but can happen
      // after data loss in hdfs for whatever reason (upgrade, etc.): HBASE-646
      if (this.fs.getFileStatus(p).getLen() <= 0) {
        LOG.warn("Skipping " + p + " because its empty. HBASE-646 DATA LOSS?");
        continue;
      }
      StoreFile curfile = null;
      try {
        curfile = new StoreFile(fs, p, blockcache, this.conf, this.inMemory);
      } catch (IOException ioe) {
        LOG.warn("Failed open of " + p + "; presumption is that file was " +
          "corrupted at flush and lost edits picked up by commit log replay. " +
          "Verify!", ioe);
        continue;
      }
      long storeSeqId = curfile.getMaxSequenceId();
      if (storeSeqId > this.maxSeqId) {
        this.maxSeqId = storeSeqId;
      }
      long length = curfile.getReader().length();
      this.storeSize += length;
      if (LOG.isDebugEnabled()) {
        LOG.debug("loaded " + FSUtils.getPath(p) + ", isReference=" +
          curfile.isReference() + ", sequence id=" + storeSeqId +
          ", length=" + length + ", majorCompaction=" +
          curfile.isMajorCompaction());
      }
      results.put(Long.valueOf(storeSeqId), curfile);
    }
    return results;
  }

  /**
   * Adds a value to the memstore
   *
   * @param kv
   * @return memstore size delta
   */
  protected long add(final KeyValue kv) {
    lock.readLock().lock();
    try {
      return this.memstore.add(kv);
    } finally {
      lock.readLock().unlock();
    }
  }

  /**
   * Adds a value to the memstore
   *
   * @param kv
   * @return memstore size delta
   */
  protected long delete(final KeyValue kv) {
    lock.readLock().lock();
    try {
      return this.memstore.delete(kv);
    } finally {
      lock.readLock().unlock();
    }
  }

  /**
   * @return All store files.
   */
  NavigableMap<Long, StoreFile> getStorefiles() {
    return this.storefiles;
  }

  /**
   * Close all the readers
   *
   * We don't need to worry about subsequent requests because the HRegion holds
   * a write lock that will prevent any more reads or writes.
   *
   * @throws IOException
   */
  List<StoreFile> close() throws IOException {
    this.lock.writeLock().lock();
    try {
      ArrayList<StoreFile> result =
        new ArrayList<StoreFile>(storefiles.values());
      // Clear so metrics doesn't find them.
      this.storefiles.clear();
      for (StoreFile f: result) {
        f.close();
      }
      LOG.debug("closed " + this.storeNameStr);
      return result;
    } finally {
      this.lock.writeLock().unlock();
    }
  }

  /**
   * Snapshot this stores memstore.  Call before running
   * {@link #flushCache(long, java.util.SortedSet)} so it has some work to do.
   */
  void snapshot() {
    this.memstore.snapshot();
  }

  /**
   * Write out current snapshot.  Presumes {@link #snapshot()} has been called
   * previously.
   * @param logCacheFlushId flush sequence number
   * @return true if a compaction is needed
   * @throws IOException
   */
  private StoreFile flushCache(final long logCacheFlushId,
    SortedSet<KeyValue> snapshot) throws IOException {
    // If an exception happens flushing, we let it out without clearing
    // the memstore snapshot.  The old snapshot will be returned when we say
    // 'snapshot', the next time flush comes around.
    return internalFlushCache(snapshot, logCacheFlushId);
  }

  /*
   * @param cache
   * @param logCacheFlushId
   * @return StoreFile created.
   * @throws IOException
   */
  private StoreFile internalFlushCache(final SortedSet<KeyValue> set,
    final long logCacheFlushId)
  throws IOException {
    HFile.Writer writer = null;
    long flushed = 0;
    // Don't flush if there are no entries.
    if (set.size() == 0) {
      return null;
    }
    long oldestTimestamp = System.currentTimeMillis() - ttl;
    // TODO:  We can fail in the below block before we complete adding this
    // flush to list of store files.  Add cleanup of anything put on filesystem
    // if we fail.
    synchronized (flushLock) {
      // A. Write the map out to the disk
      writer = getWriter();
      int entries = 0;
      try {
        for (KeyValue kv: set) {
          if (!isExpired(kv, oldestTimestamp)) {
            writer.append(kv);
            entries++;
            flushed += this.memstore.heapSizeChange(kv, true);
          }
        }
      } finally {
        // Write out the log sequence number that corresponds to this output
        // hfile.  The hfile is current up to and including logCacheFlushId.
        StoreFile.appendMetadata(writer, logCacheFlushId);
        writer.close();
      }
    }
    StoreFile sf = new StoreFile(this.fs, writer.getPath(), blockcache,
      this.conf, this.inMemory);
    Reader r = sf.getReader();
    this.storeSize += r.length();
    if(LOG.isDebugEnabled()) {
      LOG.debug("Added " + sf + ", entries=" + r.getEntries() +
        ", sequenceid=" + logCacheFlushId +
        ", memsize=" + StringUtils.humanReadableInt(flushed) +
        ", filesize=" + StringUtils.humanReadableInt(r.length()) +
        " to " + this.region.regionInfo.getRegionNameAsString());
    }
    return sf;
  }

  /**
   * @return Writer for this store.
   * @throws IOException
   */
  HFile.Writer getWriter() throws IOException {
    return getWriter(this.homedir);
  }

  /*
   * @return Writer for this store.
   * @param basedir Directory to put writer in.
   * @throws IOException
   */
  private HFile.Writer getWriter(final Path basedir) throws IOException {
    return StoreFile.getWriter(this.fs, basedir, this.blocksize,
        this.compression, this.comparator.getRawComparator());
  }

  /*
   * Change storefiles adding into place the Reader produced by this new flush.
   * @param logCacheFlushId
   * @param sf
   * @param set That was used to make the passed file <code>p</code>.
   * @throws IOException
   * @return Whether compaction is required.
   */
  private boolean updateStorefiles(final long logCacheFlushId,
    final StoreFile sf, final SortedSet<KeyValue> set)
  throws IOException {
    this.lock.writeLock().lock();
    try {
      this.storefiles.put(Long.valueOf(logCacheFlushId), sf);

      this.memstore.clearSnapshot(set);

      // Tell listeners of the change in readers.
      notifyChangedReadersObservers();

      return this.storefiles.size() >= this.compactionThreshold;
    } finally {
      this.lock.writeLock().unlock();
    }
  }

  /*
   * Notify all observers that set of Readers has changed.
   * @throws IOException
   */
  private void notifyChangedReadersObservers() throws IOException {
    for (ChangedReadersObserver o: this.changedReaderObservers) {
      o.updateReaders();
    }
  }

  /*
   * @param o Observer who wants to know about changes in set of Readers
   */
  void addChangedReaderObserver(ChangedReadersObserver o) {
    this.changedReaderObservers.add(o);
  }

  /*
   * @param o Observer no longer interested in changes in set of Readers.
   */
  void deleteChangedReaderObserver(ChangedReadersObserver o) {
    if (!this.changedReaderObservers.remove(o)) {
      LOG.warn("Not in set" + o);
    }
  }

  //////////////////////////////////////////////////////////////////////////////
  // Compaction
  //////////////////////////////////////////////////////////////////////////////

  /**
   * Compact the StoreFiles.  This method may take some time, so the calling
   * thread must be able to block for long periods.
   *
   * <p>During this time, the Store can work as usual, getting values from
   * StoreFiles and writing new StoreFiles from the memstore.
   *
   * Existing StoreFiles are not destroyed until the new compacted StoreFile is
   * completely written-out to disk.
   *
   * <p>The compactLock prevents multiple simultaneous compactions.
   * The structureLock prevents us from interfering with other write operations.
   *
   * <p>We don't want to hold the structureLock for the whole time, as a compact()
   * can be lengthy and we want to allow cache-flushes during this period.
   *
   * @param mc True to force a major compaction regardless of thresholds
   * @return row to split around if a split is needed, null otherwise
   * @throws IOException
   */
  StoreSize compact(final boolean mc) throws IOException {
    boolean forceSplit = this.region.shouldSplit(false);
    boolean majorcompaction = mc;
    synchronized (compactLock) {
      // filesToCompact are sorted oldest to newest.
      List<StoreFile> filesToCompact =
        new ArrayList<StoreFile>(this.storefiles.values());
      if (filesToCompact.isEmpty()) {
        LOG.debug(this.storeNameStr + ": no store files to compact");
        return null;
      }

      // Max-sequenceID is the last key of the storefiles TreeMap
      long maxId = this.storefiles.lastKey().longValue();

      // Check to see if we need to do a major compaction on this region.
      // If so, change doMajorCompaction to true to skip the incremental
      // compacting below. Only check if doMajorCompaction is not true.
      if (!majorcompaction) {
        majorcompaction = isMajorCompaction(filesToCompact);
      }

      boolean references = hasReferences(filesToCompact);
      if (!majorcompaction && !references &&
          (forceSplit || (filesToCompact.size() < compactionThreshold))) {
        return checkSplit(forceSplit);
      }

      if (!fs.exists(this.regionCompactionDir) &&
          !fs.mkdirs(this.regionCompactionDir)) {
        LOG.warn("Mkdir on " + this.regionCompactionDir.toString() + " failed");
        return checkSplit(forceSplit);
      }

      // HBASE-745, preparing all store file sizes for incremental compacting
      // selection.
      int countOfFiles = filesToCompact.size();
      long totalSize = 0;
      long [] fileSizes = new long[countOfFiles];
      long skipped = 0;
      int point = 0;
      for (int i = 0; i < countOfFiles; i++) {
        StoreFile file = filesToCompact.get(i);
        Path path = file.getPath();
        if (path == null) {
          LOG.warn("Path is null for " + file);
          return null;
        }
        Reader r = file.getReader();
        if (r == null) {
          LOG.warn("StoreFile " + file + " has a null Reader");
          return null;
        }
        long len = file.getReader().length();
        fileSizes[i] = len;
        totalSize += len;
      }

      if (!majorcompaction && !references) {
        // Here we select files for incremental compaction.
        // The rule is: if the largest(oldest) one is more than twice the
        // size of the second, skip the largest, and continue to next...,
        // until we meet the compactionThreshold limit.

        // A problem with the above heuristic is that we could go through all of
        // filesToCompact and the above condition could hold for all files and
        // we'd end up with nothing to compact.  To protect against this, we'll
<<<<<<< HEAD
        // compact the tail -- up to the last 4 files -- of filesToCompact
        // regardless.
        int tail = Math.min(countOfFiles, 4);
=======
        // compact the tail -- up to the last 3 files -- of filesToCompact
        // regardless.
        int tail = Math.min(countOfFiles, 3);
>>>>>>> bd5f693b
        for (point = 0; point < (countOfFiles - tail); point++) {
          if (((fileSizes[point] < fileSizes[point + 1] * 2) &&
               (countOfFiles - point) <= maxFilesToCompact)) {
            break;
          }
          skipped += fileSizes[point];
        }
        filesToCompact = new ArrayList<StoreFile>(filesToCompact.subList(point,
          countOfFiles));
        if (filesToCompact.size() <= 1) {
          if (LOG.isDebugEnabled()) {
            LOG.debug("Skipped compaction of 1 file; compaction size of " +
              this.storeNameStr + ": " +
              StringUtils.humanReadableInt(totalSize) + "; Skipped " + point +
              " files, size: " + skipped);
          }
          return checkSplit(forceSplit);
        }
        if (LOG.isDebugEnabled()) {
          LOG.debug("Compaction size of " + this.storeNameStr + ": " +
            StringUtils.humanReadableInt(totalSize) + "; Skipped " + point +
            " file(s), size: " + skipped);
        }
      }

      // Ready to go.  Have list of files to compact.
      LOG.debug("Started compaction of " + filesToCompact.size() + " file(s)" +
        (references? ", hasReferences=true,": " ") + " into " +
          FSUtils.getPath(this.regionCompactionDir) + ", seqid=" + maxId);
      HFile.Writer writer = compact(filesToCompact, majorcompaction, maxId);
      // Move the compaction into place.
      StoreFile sf = completeCompaction(filesToCompact, writer);
      if (LOG.isDebugEnabled()) {
        LOG.debug("Completed" + (majorcompaction? " major ": " ") +
          "compaction of " + this.storeNameStr +
          "; new storefile is " + (sf == null? "none": sf.toString()) +
          "; store size is " + StringUtils.humanReadableInt(storeSize));
      }
    }
    return checkSplit(forceSplit);
  }

  /*
   * @param files
   * @return True if any of the files in <code>files</code> are References.
   */
  private boolean hasReferences(Collection<StoreFile> files) {
    if (files != null && files.size() > 0) {
      for (StoreFile hsf: files) {
        if (hsf.isReference()) {
          return true;
        }
      }
    }
    return false;
  }

  /*
   * Gets lowest timestamp from files in a dir
   *
   * @param fs
   * @param dir
   * @throws IOException
   */
  private static long getLowestTimestamp(FileSystem fs, Path dir)
  throws IOException {
    FileStatus[] stats = fs.listStatus(dir);
    if (stats == null || stats.length == 0) {
      return 0l;
    }
    long lowTimestamp = Long.MAX_VALUE;
    for (int i = 0; i < stats.length; i++) {
      long timestamp = stats[i].getModificationTime();
      if (timestamp < lowTimestamp){
        lowTimestamp = timestamp;
      }
    }
    return lowTimestamp;
  }

  /*
   * @return True if we should run a major compaction.
   */
  boolean isMajorCompaction() throws IOException {
    List<StoreFile> filesToCompact = null;
    // filesToCompact are sorted oldest to newest.
    filesToCompact = new ArrayList<StoreFile>(this.storefiles.values());
    return isMajorCompaction(filesToCompact);
  }

  /*
   * @param filesToCompact Files to compact. Can be null.
   * @return True if we should run a major compaction.
   */
  private boolean isMajorCompaction(final List<StoreFile> filesToCompact)
  throws IOException {
    boolean result = false;
    if (filesToCompact == null || filesToCompact.isEmpty()) {
      return result;
    }
    long lowTimestamp = getLowestTimestamp(fs,
      filesToCompact.get(0).getPath().getParent());
    long now = System.currentTimeMillis();
    if (lowTimestamp > 0l && lowTimestamp < (now - this.majorCompactionTime)) {
      // Major compaction time has elapsed.
      long elapsedTime = now - lowTimestamp;
      if (filesToCompact.size() == 1 &&
          filesToCompact.get(0).isMajorCompaction() &&
          (this.ttl == HConstants.FOREVER || elapsedTime < this.ttl)) {
        if (LOG.isDebugEnabled()) {
          LOG.debug("Skipping major compaction of " + this.storeNameStr +
            " because one (major) compacted file only and elapsedTime " +
            elapsedTime + "ms is < ttl=" + this.ttl);
        }
      } else {
        if (LOG.isDebugEnabled()) {
          LOG.debug("Major compaction triggered on store " + this.storeNameStr +
            "; time since last major compaction " + (now - lowTimestamp) + "ms");
        }
        result = true;
      }
    }
    return result;
  }

  /**
   * Do a minor/major compaction.  Uses the scan infrastructure to make it easy.
<<<<<<< HEAD
   *
=======
   * 
>>>>>>> bd5f693b
   * @param filesToCompact which files to compact
   * @param majorCompaction true to major compact (prune all deletes, max versions, etc)
   * @param maxId Readers maximum sequence id.
   * @return Product of compaction or null if all cells expired or deleted and
   * nothing made it through the compaction.
   * @throws IOException
   */
  private HFile.Writer compact(final List<StoreFile> filesToCompact,
      final boolean majorCompaction, final long maxId)
  throws IOException {
    // For each file, obtain a scanner:
    List<KeyValueScanner> scanners = StoreFileScanner.getScannersForStoreFiles(
        filesToCompact, false, false);

    // Make the instantiation lazy in case compaction produces no product; i.e.
    // where all source cells are expired or deleted.
    HFile.Writer writer = null;
    try {
    if (majorCompaction) {
      InternalScanner scanner = null;
      try {
        Scan scan = new Scan();
        scan.setMaxVersions(family.getMaxVersions());
        scanner = new StoreScanner(this, scan, scanners);
        // since scanner.next() can return 'false' but still be delivering data,
        // we have to use a do/while loop.
        ArrayList<KeyValue> kvs = new ArrayList<KeyValue>();
        while (scanner.next(kvs)) {
          // output to writer:
          for (KeyValue kv : kvs) {
            if (writer == null) {
              writer = getWriter(this.regionCompactionDir);
            }
            writer.append(kv);
          }
          kvs.clear();
        }
      } finally {
        if (scanner != null) {
          scanner.close();
        }
      }
    } else {
      MinorCompactingStoreScanner scanner = null;
      try {
        scanner = new MinorCompactingStoreScanner(this, scanners);
        writer = getWriter(this.regionCompactionDir);
        while (scanner.next(writer)) {
          // Nothing to do
        }
      } finally {
        if (scanner != null)
          scanner.close();
      }
    }
    } finally {
      if (writer != null) {
        StoreFile.appendMetadata(writer, maxId, majorCompaction);
        writer.close();
      }
    }
    return writer;
  }

  /*
   * It's assumed that the compactLock  will be acquired prior to calling this
   * method!  Otherwise, it is not thread-safe!
   *
   * <p>It works by processing a compaction that's been written to disk.
   *
   * <p>It is usually invoked at the end of a compaction, but might also be
   * invoked at HStore startup, if the prior execution died midway through.
   *
   * <p>Moving the compacted TreeMap into place means:
   * <pre>
   * 1) Moving the new compacted StoreFile into place
   * 2) Unload all replaced StoreFile, close and collect list to delete.
   * 3) Loading the new TreeMap.
   * 4) Compute new store size
   * </pre>
   *
   * @param compactedFiles list of files that were compacted
   * @param compactedFile StoreFile that is the result of the compaction
   * @return StoreFile created. May be null.
   * @throws IOException
   */
  private StoreFile completeCompaction(final List<StoreFile> compactedFiles,
    final HFile.Writer compactedFile)
  throws IOException {
    // 1. Moving the new files into place -- if there is a new file (may not
    // be if all cells were expired or deleted).
    StoreFile result = null;
    if (compactedFile != null) {
      Path p = null;
      try {
        p = StoreFile.rename(this.fs, compactedFile.getPath(),
          StoreFile.getRandomFilename(fs, this.homedir));
      } catch (IOException e) {
        LOG.error("Failed move of compacted file " + compactedFile.getPath(), e);
        return null;
      }
      result = new StoreFile(this.fs, p, blockcache, this.conf, this.inMemory);
    }
    this.lock.writeLock().lock();
    try {
      try {
        // 2. Unloading
        // 3. Loading the new TreeMap.
        // Change this.storefiles so it reflects new state but do not
        // delete old store files until we have sent out notification of
        // change in case old files are still being accessed by outstanding
        // scanners.
        for (Map.Entry<Long, StoreFile> e: this.storefiles.entrySet()) {
          if (compactedFiles.contains(e.getValue())) {
            this.storefiles.remove(e.getKey());
          }
        }
        // If a StoreFile result, move it into place.  May be null.
        if (result != null) {
          Long orderVal = Long.valueOf(result.getMaxSequenceId());
          this.storefiles.put(orderVal, result);
        }

        // WARN ugly hack here, but necessary sadly.
<<<<<<< HEAD
        // TODO why is this necessary? need a comment here if it's unintuitive!
=======
>>>>>>> bd5f693b
        ReadWriteConsistencyControl.resetThreadReadPoint(region.getRWCC());

        // Tell observers that list of StoreFiles has changed.
        notifyChangedReadersObservers();
        // Finally, delete old store files.
        for (StoreFile hsf: compactedFiles) {
          hsf.delete();
        }
      } catch (IOException e) {
        e = RemoteExceptionHandler.checkIOException(e);
        LOG.error("Failed replacing compacted files in " + this.storeNameStr +
          ". Compacted file is " + (result == null? "none": result.toString()) +
          ".  Files replaced " + compactedFiles.toString() +
          " some of which may have been already removed", e);
      }
      // 4. Compute new store size
      this.storeSize = 0L;
      for (StoreFile hsf : this.storefiles.values()) {
        Reader r = hsf.getReader();
        if (r == null) {
          LOG.warn("StoreFile " + hsf + " has a null Reader");
          continue;
        }
        this.storeSize += r.length();
      }
    } finally {
      this.lock.writeLock().unlock();
    }
    return result;
  }

  // ////////////////////////////////////////////////////////////////////////////
  // Accessors.
  // (This is the only section that is directly useful!)
  //////////////////////////////////////////////////////////////////////////////
  /**
   * @return the number of files in this store
   */
  public int getNumberOfstorefiles() {
    return this.storefiles.size();
  }


  /*
   * @param wantedVersions How many versions were asked for.
   * @return wantedVersions or this families' VERSIONS.
   */
  int versionsToReturn(final int wantedVersions) {
    if (wantedVersions <= 0) {
      throw new IllegalArgumentException("Number of versions must be > 0");
    }
    // Make sure we do not return more than maximum versions for this store.
    int maxVersions = this.family.getMaxVersions();
    return wantedVersions > maxVersions ? maxVersions: wantedVersions;
  }

  static void expiredOrDeleted(final Set<KeyValue> set, final KeyValue kv) {
    boolean b = set.remove(kv);
    if (LOG.isDebugEnabled()) {
      LOG.debug(kv.toString() + " expired: " + b);
    }
  }

  static boolean isExpired(final KeyValue key, final long oldestTimestamp) {
    return key.getTimestamp() < oldestTimestamp;
  }

  /**
   * Find the key that matches <i>row</i> exactly, or the one that immediately
   * preceeds it. WARNING: Only use this method on a table where writes occur
   * with strictly increasing timestamps. This method assumes this pattern of
   * writes in order to make it reasonably performant.  Also our search is
   * dependent on the axiom that deletes are for cells that are in the container
   * that follows whether a memstore snapshot or a storefile, not for the
   * current container: i.e. we'll see deletes before we come across cells we
   * are to delete. Presumption is that the memstore#kvset is processed before
   * memstore#snapshot and so on.
   * @param kv First possible item on targeted row; i.e. empty columns, latest
   * timestamp and maximum type.
   * @return Found keyvalue or null if none found.
   * @throws IOException
   */
  KeyValue getRowKeyAtOrBefore(final KeyValue kv)
  throws IOException {
    GetClosestRowBeforeTracker state = new GetClosestRowBeforeTracker(
      this.comparator, kv, this.ttl, this.region.getRegionInfo().isMetaRegion());
    this.lock.readLock().lock();
    try {
      // First go to the memstore.  Pick up deletes and candidates.
      this.memstore.getRowKeyAtOrBefore(state);
      // Check if match, if we got a candidate on the asked for 'kv' row.
      // Process each store file. Run through from newest to oldest.
      Map<Long, StoreFile> m = this.storefiles.descendingMap();
      for (Map.Entry<Long, StoreFile> e : m.entrySet()) {
        // Update the candidate keys from the current map file
        rowAtOrBeforeFromStoreFile(e.getValue(), state);
      }
      return state.getCandidate();
    } finally {
      this.lock.readLock().unlock();
    }
  }

  /*
   * Check an individual MapFile for the row at or before a given row.
   * @param f
   * @param state
   * @throws IOException
   */
  private void rowAtOrBeforeFromStoreFile(final StoreFile f,
    final GetClosestRowBeforeTracker state)
  throws IOException {
    Reader r = f.getReader();
    if (r == null) {
      LOG.warn("StoreFile " + f + " has a null Reader");
      return;
    }
    // TODO: Cache these keys rather than make each time?
    byte [] fk = r.getFirstKey();
    KeyValue firstKV = KeyValue.createKeyValueFromKey(fk, 0, fk.length);
    byte [] lk = r.getLastKey();
    KeyValue lastKV = KeyValue.createKeyValueFromKey(lk, 0, lk.length);
    KeyValue firstOnRow = state.getTargetKey();
    if (this.comparator.compareRows(lastKV, firstOnRow) < 0) {
      // If last key in file is not of the target table, no candidates in this
      // file.  Return.
      if (!state.isTargetTable(lastKV)) return;
      // If the row we're looking for is past the end of file, set search key to
      // last key. TODO: Cache last and first key rather than make each time.
      firstOnRow = new KeyValue(lastKV.getRow(), HConstants.LATEST_TIMESTAMP);
    }
    // Get a scanner that caches blocks and that uses pread.
    HFileScanner scanner = r.getScanner(true, true);
    // Seek scanner.  If can't seek it, return.
    if (!seekToScanner(scanner, firstOnRow, firstKV)) return;
    // If we found candidate on firstOnRow, just return. THIS WILL NEVER HAPPEN!
    // Unlikely that there'll be an instance of actual first row in table.
    if (walkForwardInSingleRow(scanner, firstOnRow, state)) return;
    // If here, need to start backing up.
    while (scanner.seekBefore(firstOnRow.getBuffer(), firstOnRow.getKeyOffset(),
       firstOnRow.getKeyLength())) {
      KeyValue kv = scanner.getKeyValue();
      if (!state.isTargetTable(kv)) break;
      if (!state.isBetterCandidate(kv)) break;
      // Make new first on row.
      firstOnRow = new KeyValue(kv.getRow(), HConstants.LATEST_TIMESTAMP);
      // Seek scanner.  If can't seek it, break.
      if (!seekToScanner(scanner, firstOnRow, firstKV)) break;
      // If we find something, break;
      if (walkForwardInSingleRow(scanner, firstOnRow, state)) break;
    }
  }

  /*
   * Seek the file scanner to firstOnRow or first entry in file.
   * @param scanner
   * @param firstOnRow
   * @param firstKV
   * @return True if we successfully seeked scanner.
   * @throws IOException
   */
  private boolean seekToScanner(final HFileScanner scanner,
    final KeyValue firstOnRow, final KeyValue firstKV)
  throws IOException {
    KeyValue kv = firstOnRow;
    // If firstOnRow < firstKV, set to firstKV
    if (this.comparator.compareRows(firstKV, firstOnRow) == 0) kv = firstKV;
    int result = scanner.seekTo(kv.getBuffer(), kv.getKeyOffset(),
      kv.getKeyLength());
    return result >= 0;
  }

  /*
   * When we come in here, we are probably at the kv just before we break into
   * the row that firstOnRow is on.  Usually need to increment one time to get
   * on to the row we are interested in.
   * @param scanner
   * @param firstOnRow
   * @param state
   * @return True we found a candidate.
   * @throws IOException
   */
  private boolean walkForwardInSingleRow(final HFileScanner scanner,
    final KeyValue firstOnRow, final GetClosestRowBeforeTracker state)
  throws IOException {
    boolean foundCandidate = false;
    do {
      KeyValue kv = scanner.getKeyValue();
      // If we are not in the row, skip.
      if (this.comparator.compareRows(kv, firstOnRow) < 0) continue;
      // Did we go beyond the target row? If so break.
      if (state.isTooFar(kv, firstOnRow)) break;
      if (state.isExpired(kv)) {
        continue;
      }
      // If we added something, this row is a contender. break.
      if (state.handle(kv)) {
        foundCandidate = true;
        break;
      }
    } while(scanner.next());
    return foundCandidate;
  }

  /**
   * Determines if HStore can be split
   * @param force Whether to force a split or not.
   * @return a StoreSize if store can be split, null otherwise.
   */
  StoreSize checkSplit(final boolean force) {
    this.lock.readLock().lock();
    try {
      // Iterate through all store files
      if (this.storefiles.isEmpty()) {
        return null;
      }
      if (!force && (storeSize < this.desiredMaxFileSize)) {
        return null;
      }

      if (this.region.getRegionInfo().isMetaRegion()) {
        if (force) {
          LOG.warn("Cannot split meta regions in HBase 0.20");
        }
        return null;
      }

      // Not splitable if we find a reference store file present in the store.
      boolean splitable = true;
      long maxSize = 0L;
      Long mapIndex = Long.valueOf(0L);
      for (Map.Entry<Long, StoreFile> e: storefiles.entrySet()) {
        StoreFile sf = e.getValue();
        if (splitable) {
          splitable = !sf.isReference();
          if (!splitable) {
            // RETURN IN MIDDLE OF FUNCTION!!! If not splitable, just return.
            if (LOG.isDebugEnabled()) {
              LOG.debug(sf +  " is not splittable");
            }
            return null;
          }
        }
        Reader r = sf.getReader();
        if (r == null) {
          LOG.warn("Storefile " + sf + " Reader is null");
          continue;
        }
        long size = r.length();
        if (size > maxSize) {
          // This is the largest one so far
          maxSize = size;
          mapIndex = e.getKey();
        }
      }
      StoreFile sf = this.storefiles.get(mapIndex);
      HFile.Reader r = sf.getReader();
      if (r == null) {
        LOG.warn("Storefile " + sf + " Reader is null");
        return null;
      }
      // Get first, last, and mid keys.  Midkey is the key that starts block
      // in middle of hfile.  Has column and timestamp.  Need to return just
      // the row we want to split on as midkey.
      byte [] midkey = r.midkey();
      if (midkey != null) {
        KeyValue mk = KeyValue.createKeyValueFromKey(midkey, 0, midkey.length);
        byte [] fk = r.getFirstKey();
        KeyValue firstKey = KeyValue.createKeyValueFromKey(fk, 0, fk.length);
        byte [] lk = r.getLastKey();
        KeyValue lastKey = KeyValue.createKeyValueFromKey(lk, 0, lk.length);
        // if the midkey is the same as the first and last keys, then we cannot
        // (ever) split this region.
        if (this.comparator.compareRows(mk, firstKey) == 0 &&
            this.comparator.compareRows(mk, lastKey) == 0) {
          if (LOG.isDebugEnabled()) {
            LOG.debug("cannot split because midkey is the same as first or " +
              "last row");
          }
          return null;
        }
        return new StoreSize(maxSize, mk.getRow());
      }
    } catch(IOException e) {
      LOG.warn("Failed getting store size for " + this.storeNameStr, e);
    } finally {
      this.lock.readLock().unlock();
    }
    return null;
  }

  /** @return aggregate size of HStore */
  public long getSize() {
    return storeSize;
  }

  //////////////////////////////////////////////////////////////////////////////
  // File administration
  //////////////////////////////////////////////////////////////////////////////

  /**
   * Return a scanner for both the memstore and the HStore files
   */
  protected KeyValueScanner getScanner(Scan scan,
      final NavigableSet<byte []> targetCols) {
    lock.readLock().lock();
    try {
      return new StoreScanner(this, scan, targetCols);
    } finally {
      lock.readLock().unlock();
    }
  }

  @Override
  public String toString() {
    return this.storeNameStr;
  }

  /**
   * @return Count of store files
   */
  int getStorefilesCount() {
    return this.storefiles.size();
  }

  /**
   * @return The size of the store files, in bytes.
   */
  long getStorefilesSize() {
    long size = 0;
    for (StoreFile s: storefiles.values()) {
      Reader r = s.getReader();
      if (r == null) {
        LOG.warn("StoreFile " + s + " has a null Reader");
        continue;
      }
      size += r.length();
    }
    return size;
  }

  /**
   * @return The size of the store file indexes, in bytes.
   */
  long getStorefilesIndexSize() {
    long size = 0;
    for (StoreFile s: storefiles.values()) {
      Reader r = s.getReader();
      if (r == null) {
        LOG.warn("StoreFile " + s + " has a null Reader");
        continue;
      }
      size += r.indexSize();
    }
    return size;
  }

  /**
   * Datastructure that holds size and row to split a file around.
   * TODO: Take a KeyValue rather than row.
   */
  static class StoreSize {
    private final long size;
    private final byte [] row;

    StoreSize(long size, byte [] row) {
      this.size = size;
      this.row = row;
    }
    /* @return the size */
    long getSize() {
      return size;
    }

    byte [] getSplitRow() {
      return this.row;
    }
  }

  HRegion getHRegion() {
    return this.region;
  }

  HRegionInfo getHRegionInfo() {
    return this.region.regionInfo;
  }

  /**
   * Convenience method that implements the old MapFile.getClosest on top of
   * HFile Scanners.  getClosest used seek to the asked-for key or just after
   * (HFile seeks to the key or just before).
   * @param s Scanner to use
   * @param kv Key to find.
   * @return True if we were able to seek the scanner to <code>b</code> or to
   * the key just after.
   * @throws IOException
   */
  static boolean getClosest(final HFileScanner s, final KeyValue kv)
  throws IOException {
    // Pass offsets to key content of a KeyValue; thats whats in the hfile index.
    int result = s.seekTo(kv.getBuffer(), kv.getKeyOffset(), kv.getKeyLength());
    if (result < 0) {
      // Not in file.  Will the first key do?
      if (!s.seekTo()) {
        return false;
      }
    } else if (result > 0) {
      // Less than what was asked for but maybe < because we're asking for
      // r/c/LATEST_TIMESTAMP -- what was returned was r/c-1/SOME_TS...
      // A next will get us a r/c/SOME_TS.
      if (!s.next()) {
        return false;
      }
    }
    return true;
  }

  /**
   * @param kv
   * @param columns Can be null
   * @return True if column matches.
   */
  static boolean matchingColumns(final KeyValue kv, final Set<byte []> columns) {
    if (columns == null) {
      return true;
    }
    // Only instantiate columns if lots of columns to test.
    if (columns.size() > 100) {
      return columns.contains(kv.getColumn());
    }
    for (byte [] column: columns) {
      if (kv.matchingColumn(column)) {
        return true;
      }
    }
    return false;
  }

  //
  // HBASE-880/1249/1304
  //

  /**
   * Retrieve results from this store given the specified Get parameters.
   * @param get Get operation
   * @param columns List of columns to match, can be empty (not null)
   * @param result List to add results to
   * @throws IOException
   */
  public void get(Get get, NavigableSet<byte[]> columns, List<KeyValue> result)
  throws IOException {
    KeyComparator keyComparator = this.comparator.getRawComparator();

    // Column matching and version enforcement
    QueryMatcher matcher = new QueryMatcher(get, this.family.getName(), columns,
      this.ttl, keyComparator, versionsToReturn(get.getMaxVersions()));
    this.lock.readLock().lock();
    try {
      // Read from memstore
      if(this.memstore.get(matcher, result)) {
        // Received early-out from memstore
        return;
      }

      // Check if we even have storefiles
      if (this.storefiles.isEmpty()) {
        return;
      }

      // Get storefiles for this store
      List<HFileScanner> storefileScanners = new ArrayList<HFileScanner>();
      for (StoreFile sf : this.storefiles.descendingMap().values()) {
        HFile.Reader r = sf.getReader();
        if (r == null) {
          LOG.warn("StoreFile " + sf + " has a null Reader");
          continue;
        }
        // Get a scanner that caches the block and uses pread
        storefileScanners.add(r.getScanner(true, true));
      }

      // StoreFileGetScan will handle reading this store's storefiles
      StoreFileGetScan scanner = new StoreFileGetScan(storefileScanners, matcher);

      // Run a GET scan and put results into the specified list
      scanner.get(result);
    } finally {
      this.lock.readLock().unlock();
    }
  }

  /**
   * Increments the value for the given row/family/qualifier.
   *
   * This function will always be seen as atomic by other readers
   * because it only puts a single KV to memstore. Thus no
   * read/write control necessary.
<<<<<<< HEAD
   *
=======
   * 
>>>>>>> bd5f693b
   * @param row
   * @param f
   * @param qualifier
   * @param newValue the new value to set into memstore
   * @return memstore size delta
   * @throws IOException
   */
  public long updateColumnValue(byte [] row, byte [] f,
      byte [] qualifier, long newValue)
  throws IOException {
    List<KeyValue> result = new ArrayList<KeyValue>();
    KeyComparator keyComparator = this.comparator.getRawComparator();

    KeyValue kv = null;
    // Setting up the QueryMatcher
    Get get = new Get(row);
    NavigableSet<byte[]> qualifiers =
      new TreeSet<byte[]>(Bytes.BYTES_COMPARATOR);
    qualifiers.add(qualifier);
    QueryMatcher matcher = new QueryMatcher(get, f, qualifiers, this.ttl,
      keyComparator, 1);

    // lock memstore snapshot for this critical section:
    this.lock.readLock().lock();
    memstore.readLockLock();
    try {
      int memstoreCode = this.memstore.getWithCode(matcher, result);

      if (memstoreCode != 0) {
        // was in memstore (or snapshot)
        kv = result.get(0).clone();
        byte [] buffer = kv.getBuffer();
        int valueOffset = kv.getValueOffset();
        Bytes.putBytes(buffer, valueOffset, Bytes.toBytes(newValue), 0,
            Bytes.SIZEOF_LONG);
        if (memstoreCode == 2) {
          // from snapshot, assign new TS
          long currTs = System.currentTimeMillis();
          if (currTs == kv.getTimestamp()) {
            currTs++; // unlikely but catastrophic
          }
          Bytes.putBytes(buffer, kv.getTimestampOffset(),
              Bytes.toBytes(currTs), 0, Bytes.SIZEOF_LONG);
        }
      } else {
        kv = new KeyValue(row, f, qualifier,
            System.currentTimeMillis(),
            Bytes.toBytes(newValue));
      }
      return add(kv);
      // end lock
    } finally {
      memstore.readLockUnlock();
      this.lock.readLock().unlock();
    }
  }

  /**
   * See if there's too much store files in this store
   * @return true if number of store files is greater than
   *  the number defined in compactionThreshold
   */
  public boolean hasTooManyStoreFiles() {
    return this.storefiles.size() > this.compactionThreshold;
  }

  public static final long FIXED_OVERHEAD = ClassSize.align(
      ClassSize.OBJECT + (17 * ClassSize.REFERENCE) +
      (6 * Bytes.SIZEOF_LONG) + (3 * Bytes.SIZEOF_INT) + Bytes.SIZEOF_BOOLEAN +
      ClassSize.align(ClassSize.ARRAY));

  public static final long DEEP_OVERHEAD = ClassSize.align(FIXED_OVERHEAD +
      ClassSize.OBJECT + ClassSize.REENTRANT_LOCK +
      ClassSize.CONCURRENT_SKIPLISTMAP +
      ClassSize.CONCURRENT_SKIPLISTMAP_ENTRY + ClassSize.OBJECT);

  @Override
  public long heapSize() {
    return DEEP_OVERHEAD + this.memstore.heapSize();
  }

  public StoreFlusher getStoreFlusher(long cacheFlushId) {
    return new StoreFlusherImpl(cacheFlushId);
  }

  private class StoreFlusherImpl implements StoreFlusher {

    private long cacheFlushId;
    private SortedSet<KeyValue> snapshot;
    private StoreFile storeFile;

    private StoreFlusherImpl(long cacheFlushId) {
      this.cacheFlushId = cacheFlushId;
    }


    @Override
    public void prepare() {
      memstore.snapshot();
      this.snapshot = memstore.getSnapshot();
    }

    @Override
    public void flushCache() throws IOException {
      storeFile = Store.this.flushCache(cacheFlushId, snapshot);
    }

    @Override
    public boolean commit() throws IOException {
      if (storeFile == null) {
      return false;
      }
      // Add new file to store files.  Clear snapshot too while we have the
      // Store write lock.
      return Store.this.updateStorefiles(cacheFlushId,storeFile, snapshot);
    }
  }
}<|MERGE_RESOLUTION|>--- conflicted
+++ resolved
@@ -66,7 +66,7 @@
   * A Store holds a column family in a Region.  Its a memstore and a set of zero
   * or more StoreFiles, which stretch backwards over time.
   *
-  * <p>There's no reason to consider append-logging at this level; all logging
+  * <p>There's no reason to consider append-logging at this level; all logging 
   * and locking is handled at the HRegion level.  Store just provides
   * services to manage sets of StoreFiles.  One of the most important of those
   * services is compaction services where files are aggregated once they pass
@@ -139,7 +139,7 @@
   private final int blocksize;
   private final boolean blockcache;
   private final Compression.Algorithm compression;
-
+  
   // Comparing KeyValues
   final KeyValue.KVComparator comparator;
   final KeyValue.KVComparator comparatorIgnoringType;
@@ -186,7 +186,7 @@
       this.ttl *= 1000;
     }
     this.memstore = new MemStore(this.comparator);
-    this.regionCompactionDir = new Path(HRegion.getCompactionDir(basedir),
+    this.regionCompactionDir = new Path(HRegion.getCompactionDir(basedir), 
         Integer.toString(info.getEncodedName()));
     this.storeName = this.family.getName();
     this.storeNameStr = Bytes.toString(this.storeName);
@@ -195,10 +195,10 @@
     // MIN_COMMITS_FOR_COMPACTION map files
     this.compactionThreshold =
       conf.getInt("hbase.hstore.compactionThreshold", 3);
-
+    
     // Check if this is in-memory store
     this.inMemory = family.isInMemory();
-
+    
     // By default we split region if a file > DEFAULT_MAX_FILE_SIZE.
     long maxFileSize = info.getTableDesc().getMaxFileSize();
     if (maxFileSize == HConstants.DEFAULT_MAX_FILE_SIZE) {
@@ -228,7 +228,7 @@
       this.maxSeqId = newId; // start with the log id we just recovered.
     }
   }
-
+    
   HColumnDescriptor getFamily() {
     return this.family;
   }
@@ -236,7 +236,7 @@
   long getMaxSequenceId() {
     return this.maxSeqId;
   }
-
+  
   long getMaxSeqIdBeforeLogRecovery() {
     return maxSeqIdBeforeLogRecovery;
   }
@@ -286,12 +286,12 @@
   }
 
   /*
-   * Read the reconstructionLog to see whether we need to build a brand-new
-   * file out of non-flushed log entries.
+   * Read the reconstructionLog to see whether we need to build a brand-new 
+   * file out of non-flushed log entries.  
    *
-   * We can ignore any log message that has a sequence ID that's equal to or
-   * lower than maxSeqID.  (Because we know such log messages are already
-   * reflected in the HFiles.)
+   * We can ignore any log message that has a sequence ID that's equal to or 
+   * lower than maxSeqID.  (Because we know such log messages are already 
+   * reflected in the MapFiles.)
    *
    * @return the new max sequence id as per the log, or -1 if no log recovered
    */
@@ -306,14 +306,9 @@
     if (stat.getLen() <= 0) {
       LOG.warn("Passed reconstruction log " + reconstructionLog +
         " is zero-length. Deleting existing file");
-<<<<<<< HEAD
-       fs.delete(reconstructionLog, false);
-=======
       fs.delete(reconstructionLog, false);
->>>>>>> bd5f693b
       return -1;
     }
-
     // TODO: This could grow large and blow heap out.  Need to get it into
     // general memory usage accounting.
     long maxSeqIdInLog = -1;
@@ -325,22 +320,13 @@
       reconstructionLog, this.conf);
     try {
       HLogKey key = HLog.newKey(conf);
-      WALEdit edits = new WALEdit();
+      KeyValue val = new KeyValue();
       long skippedEdits = 0;
       long editsCount = 0;
       // How many edits to apply before we send a progress report.
       int reportInterval =
         this.conf.getInt("hbase.hstore.report.interval.edits", 2000);
-
-      // TBD: Need to add an exception handler around logReader.next.
-      //
-      // A transaction now appears as a single edit. If logReader.next()
-      // returns an exception, then it must be a incomplete/partial
-      // transaction at the end of the file. Rather than bubble up
-      // the exception, we should catch it and simply ignore the
-      // partial transaction during this recovery phase.
-      //
-      while (logReader.next(key, edits)) {
+      while (logReader.next(key, val)) {
         if (firstSeqIdInLog == -1) {
           firstSeqIdInLog = key.getLogSeqNum();
         }
@@ -349,19 +335,15 @@
           skippedEdits++;
           continue;
         }
-        for (KeyValue kv : edits.getKeyValues())
-        {
-          // Check this edit is for me. Also, guard against writing the special
-          // METACOLUMN info such as HBASE::CACHEFLUSH entries
-          if (kv.matchingFamily(HLog.METAFAMILY) ||
-              !Bytes.equals(key.getRegionName(), region.regionInfo.getRegionName()) ||
-              !kv.matchingFamily(family.getName())) {
-              continue;
-            }
-          // Add anything as value as long as we use same instance each time.
-          reconstructedCache.add(kv);
-        }
-
+        // Check this edit is for me. Also, guard against writing the special
+        // METACOLUMN info such as HBASE::CACHEFLUSH entries
+        if (val.matchingFamily(HLog.METAFAMILY) ||
+          !Bytes.equals(key.getRegionName(), region.regionInfo.getRegionName()) ||
+          !val.matchingFamily(family.getName())) {
+          continue;
+        }
+        // Add anything as value as long as we use same instance each time.
+        reconstructedCache.add(val);
         editsCount++;
         // Every 2k edits, tell the reporter we're making progress.
         // Have seen 60k edits taking 3minutes to complete.
@@ -369,7 +351,7 @@
           reporter.progress();
         }
         // Instantiate a new KeyValue to perform Writable on
-        edits = new WALEdit();
+        val = new KeyValue();
       }
       if (LOG.isDebugEnabled()) {
         LOG.debug("Applied " + editsCount + ", skipped " + skippedEdits +
@@ -380,7 +362,7 @@
     } finally {
       logReader.close();
     }
-
+    
     if (reconstructedCache.size() > 0) {
       // We create a "virtual flush" at maxSeqIdInLog+1.
       if (LOG.isDebugEnabled()) {
@@ -451,7 +433,7 @@
 
   /**
    * Adds a value to the memstore
-   *
+   * 
    * @param kv
    * @return memstore size delta
    */
@@ -466,7 +448,7 @@
 
   /**
    * Adds a value to the memstore
-   *
+   * 
    * @param kv
    * @return memstore size delta
    */
@@ -488,10 +470,10 @@
 
   /**
    * Close all the readers
-   *
+   * 
    * We don't need to worry about subsequent requests because the HRegion holds
    * a write lock that will prevent any more reads or writes.
-   *
+   * 
    * @throws IOException
    */
   List<StoreFile> close() throws IOException {
@@ -572,7 +554,7 @@
         writer.close();
       }
     }
-    StoreFile sf = new StoreFile(this.fs, writer.getPath(), blockcache,
+    StoreFile sf = new StoreFile(this.fs, writer.getPath(), blockcache, 
       this.conf, this.inMemory);
     Reader r = sf.getReader();
     this.storeSize += r.length();
@@ -661,21 +643,21 @@
   //////////////////////////////////////////////////////////////////////////////
 
   /**
-   * Compact the StoreFiles.  This method may take some time, so the calling
+   * Compact the StoreFiles.  This method may take some time, so the calling 
    * thread must be able to block for long periods.
-   *
+   * 
    * <p>During this time, the Store can work as usual, getting values from
    * StoreFiles and writing new StoreFiles from the memstore.
-   *
-   * Existing StoreFiles are not destroyed until the new compacted StoreFile is
+   * 
+   * Existing StoreFiles are not destroyed until the new compacted StoreFile is 
    * completely written-out to disk.
    *
    * <p>The compactLock prevents multiple simultaneous compactions.
    * The structureLock prevents us from interfering with other write operations.
-   *
-   * <p>We don't want to hold the structureLock for the whole time, as a compact()
+   * 
+   * <p>We don't want to hold the structureLock for the whole time, as a compact() 
    * can be lengthy and we want to allow cache-flushes during this period.
-   *
+   * 
    * @param mc True to force a major compaction regardless of thresholds
    * @return row to split around if a split is needed, null otherwise
    * @throws IOException
@@ -703,7 +685,7 @@
       }
 
       boolean references = hasReferences(filesToCompact);
-      if (!majorcompaction && !references &&
+      if (!majorcompaction && !references && 
           (forceSplit || (filesToCompact.size() < compactionThreshold))) {
         return checkSplit(forceSplit);
       }
@@ -737,25 +719,19 @@
         fileSizes[i] = len;
         totalSize += len;
       }
-
+ 
       if (!majorcompaction && !references) {
-        // Here we select files for incremental compaction.
-        // The rule is: if the largest(oldest) one is more than twice the
+        // Here we select files for incremental compaction.  
+        // The rule is: if the largest(oldest) one is more than twice the 
         // size of the second, skip the largest, and continue to next...,
         // until we meet the compactionThreshold limit.
 
         // A problem with the above heuristic is that we could go through all of
         // filesToCompact and the above condition could hold for all files and
         // we'd end up with nothing to compact.  To protect against this, we'll
-<<<<<<< HEAD
-        // compact the tail -- up to the last 4 files -- of filesToCompact
-        // regardless.
-        int tail = Math.min(countOfFiles, 4);
-=======
         // compact the tail -- up to the last 3 files -- of filesToCompact
         // regardless.
         int tail = Math.min(countOfFiles, 3);
->>>>>>> bd5f693b
         for (point = 0; point < (countOfFiles - tail); point++) {
           if (((fileSizes[point] < fileSizes[point + 1] * 2) &&
                (countOfFiles - point) <= maxFilesToCompact)) {
@@ -780,7 +756,7 @@
             " file(s), size: " + skipped);
         }
       }
-
+ 
       // Ready to go.  Have list of files to compact.
       LOG.debug("Started compaction of " + filesToCompact.size() + " file(s)" +
         (references? ", hasReferences=true,": " ") + " into " +
@@ -815,7 +791,7 @@
 
   /*
    * Gets lowest timestamp from files in a dir
-   *
+   * 
    * @param fs
    * @param dir
    * @throws IOException
@@ -883,11 +859,7 @@
 
   /**
    * Do a minor/major compaction.  Uses the scan infrastructure to make it easy.
-<<<<<<< HEAD
-   *
-=======
    * 
->>>>>>> bd5f693b
    * @param filesToCompact which files to compact
    * @param majorCompaction true to major compact (prune all deletes, max versions, etc)
    * @param maxId Readers maximum sequence id.
@@ -899,8 +871,16 @@
       final boolean majorCompaction, final long maxId)
   throws IOException {
     // For each file, obtain a scanner:
-    List<KeyValueScanner> scanners = StoreFileScanner.getScannersForStoreFiles(
-        filesToCompact, false, false);
+    KeyValueScanner [] scanners = new KeyValueScanner[filesToCompact.size()];
+    for (int i = 0; i < filesToCompact.size(); ++i) {
+      Reader r = filesToCompact.get(i).getReader();
+      if (r == null) {
+        LOG.warn("StoreFile " + filesToCompact.get(i) + " has a null Reader");
+        continue;
+      }
+      // Instantiate HFile.Reader.Scanner to not cache blocks and not use pread
+      scanners[i] = new StoreFileScanner(r.getScanner(false, false));
+    }
 
     // Make the instantiation lazy in case compaction produces no product; i.e.
     // where all source cells are expired or deleted.
@@ -915,7 +895,9 @@
         // since scanner.next() can return 'false' but still be delivering data,
         // we have to use a do/while loop.
         ArrayList<KeyValue> kvs = new ArrayList<KeyValue>();
-        while (scanner.next(kvs)) {
+        boolean more = true;
+        while (more) {
+          more = scanner.next(kvs);
           // output to writer:
           for (KeyValue kv : kvs) {
             if (writer == null) {
@@ -953,14 +935,14 @@
   }
 
   /*
-   * It's assumed that the compactLock  will be acquired prior to calling this
+   * It's assumed that the compactLock  will be acquired prior to calling this 
    * method!  Otherwise, it is not thread-safe!
    *
    * <p>It works by processing a compaction that's been written to disk.
-   *
+   * 
    * <p>It is usually invoked at the end of a compaction, but might also be
    * invoked at HStore startup, if the prior execution died midway through.
-   *
+   * 
    * <p>Moving the compacted TreeMap into place means:
    * <pre>
    * 1) Moving the new compacted StoreFile into place
@@ -968,7 +950,7 @@
    * 3) Loading the new TreeMap.
    * 4) Compute new store size
    * </pre>
-   *
+   * 
    * @param compactedFiles list of files that were compacted
    * @param compactedFile StoreFile that is the result of the compaction
    * @return StoreFile created. May be null.
@@ -1012,10 +994,6 @@
         }
 
         // WARN ugly hack here, but necessary sadly.
-<<<<<<< HEAD
-        // TODO why is this necessary? need a comment here if it's unintuitive!
-=======
->>>>>>> bd5f693b
         ReadWriteConsistencyControl.resetThreadReadPoint(region.getRWCC());
 
         // Tell observers that list of StoreFiles has changed.
@@ -1057,7 +1035,7 @@
   public int getNumberOfstorefiles() {
     return this.storefiles.size();
   }
-
+  
 
   /*
    * @param wantedVersions How many versions were asked for.
@@ -1085,8 +1063,8 @@
 
   /**
    * Find the key that matches <i>row</i> exactly, or the one that immediately
-   * preceeds it. WARNING: Only use this method on a table where writes occur
-   * with strictly increasing timestamps. This method assumes this pattern of
+   * preceeds it. WARNING: Only use this method on a table where writes occur 
+   * with strictly increasing timestamps. This method assumes this pattern of 
    * writes in order to make it reasonably performant.  Also our search is
    * dependent on the axiom that deletes are for cells that are in the container
    * that follows whether a memstore snapshot or a storefile, not for the
@@ -1288,8 +1266,8 @@
         byte [] lk = r.getLastKey();
         KeyValue lastKey = KeyValue.createKeyValueFromKey(lk, 0, lk.length);
         // if the midkey is the same as the first and last keys, then we cannot
-        // (ever) split this region.
-        if (this.comparator.compareRows(mk, firstKey) == 0 &&
+        // (ever) split this region. 
+        if (this.comparator.compareRows(mk, firstKey) == 0 && 
             this.comparator.compareRows(mk, lastKey) == 0) {
           if (LOG.isDebugEnabled()) {
             LOG.debug("cannot split because midkey is the same as first or " +
@@ -1306,12 +1284,12 @@
     }
     return null;
   }
-
+  
   /** @return aggregate size of HStore */
   public long getSize() {
     return storeSize;
   }
-
+  
   //////////////////////////////////////////////////////////////////////////////
   // File administration
   //////////////////////////////////////////////////////////////////////////////
@@ -1373,7 +1351,7 @@
     return size;
   }
 
-  /**
+  /*
    * Datastructure that holds size and row to split a file around.
    * TODO: Take a KeyValue rather than row.
    */
@@ -1411,7 +1389,7 @@
    * @param kv Key to find.
    * @return True if we were able to seek the scanner to <code>b</code> or to
    * the key just after.
-   * @throws IOException
+   * @throws IOException 
    */
   static boolean getClosest(final HFileScanner s, final KeyValue kv)
   throws IOException {
@@ -1453,19 +1431,19 @@
     }
     return false;
   }
-
+  
   //
   // HBASE-880/1249/1304
   //
-
+  
   /**
    * Retrieve results from this store given the specified Get parameters.
    * @param get Get operation
    * @param columns List of columns to match, can be empty (not null)
-   * @param result List to add results to
-   * @throws IOException
-   */
-  public void get(Get get, NavigableSet<byte[]> columns, List<KeyValue> result)
+   * @param result List to add results to 
+   * @throws IOException
+   */
+  public void get(Get get, NavigableSet<byte[]> columns, List<KeyValue> result) 
   throws IOException {
     KeyComparator keyComparator = this.comparator.getRawComparator();
 
@@ -1479,12 +1457,12 @@
         // Received early-out from memstore
         return;
       }
-
+    
       // Check if we even have storefiles
       if (this.storefiles.isEmpty()) {
         return;
       }
-
+    
       // Get storefiles for this store
       List<HFileScanner> storefileScanners = new ArrayList<HFileScanner>();
       for (StoreFile sf : this.storefiles.descendingMap().values()) {
@@ -1496,11 +1474,11 @@
         // Get a scanner that caches the block and uses pread
         storefileScanners.add(r.getScanner(true, true));
       }
-
+    
       // StoreFileGetScan will handle reading this store's storefiles
       StoreFileGetScan scanner = new StoreFileGetScan(storefileScanners, matcher);
-
-      // Run a GET scan and put results into the specified list
+    
+      // Run a GET scan and put results into the specified list 
       scanner.get(result);
     } finally {
       this.lock.readLock().unlock();
@@ -1513,11 +1491,7 @@
    * This function will always be seen as atomic by other readers
    * because it only puts a single KV to memstore. Thus no
    * read/write control necessary.
-<<<<<<< HEAD
-   *
-=======
    * 
->>>>>>> bd5f693b
    * @param row
    * @param f
    * @param qualifier
@@ -1583,17 +1557,17 @@
   public boolean hasTooManyStoreFiles() {
     return this.storefiles.size() > this.compactionThreshold;
   }
-
+  
   public static final long FIXED_OVERHEAD = ClassSize.align(
       ClassSize.OBJECT + (17 * ClassSize.REFERENCE) +
       (6 * Bytes.SIZEOF_LONG) + (3 * Bytes.SIZEOF_INT) + Bytes.SIZEOF_BOOLEAN +
       ClassSize.align(ClassSize.ARRAY));
-
+  
   public static final long DEEP_OVERHEAD = ClassSize.align(FIXED_OVERHEAD +
-      ClassSize.OBJECT + ClassSize.REENTRANT_LOCK +
-      ClassSize.CONCURRENT_SKIPLISTMAP +
+      ClassSize.OBJECT + ClassSize.REENTRANT_LOCK + 
+      ClassSize.CONCURRENT_SKIPLISTMAP + 
       ClassSize.CONCURRENT_SKIPLISTMAP_ENTRY + ClassSize.OBJECT);
-
+      
   @Override
   public long heapSize() {
     return DEEP_OVERHEAD + this.memstore.heapSize();
